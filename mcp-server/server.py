--- conflicted
+++ resolved
@@ -14,7 +14,6 @@
 # Create the MCP server instance
 mcp = FastMCP(name="VMware MCP Server")
 
-<<<<<<< HEAD
 # VM Information Tools
 @mcp.tool()
 def list_vms() -> str:
@@ -113,339 +112,6 @@
 def get_vm_summary_stats() -> str:
     """Get summary statistics for all VMs (counts, resource totals)."""
     return monitoring.get_vm_summary_stats()
-=======
-class VMwareMCPServer:
-    def __init__(self):
-        self.vm_info = VMInfoManager()
-        self.power_manager = PowerManager()
-        self.vm_creation = VMCreationManager()
-        self.service_instance = None
-        
-    def connect_to_vcenter(self) -> bool:
-        """Connect to vCenter using environment variables."""
-        try:
-            host = os.getenv('VCENTER_HOST')
-            user = os.getenv('VCENTER_USER')
-            password = os.getenv('VCENTER_PASSWORD')
-            insecure = os.getenv('VCENTER_INSECURE', 'false').lower() == 'true'
-            
-            if not all([host, user, password]):
-                return False
-            
-            # Create SSL context
-            if insecure:
-                context = ssl.SSLContext(ssl.PROTOCOL_SSLv23)
-                context.verify_mode = ssl.CERT_NONE
-            else:
-                context = ssl.create_default_context()
-            
-            # Connect to vCenter
-            self.service_instance = SmartConnect(
-                host=host,
-                user=user,
-                pwd=password,
-                sslContext=context
-            )
-            
-            return True
-            
-        except Exception as e:
-            return False
-    
-    def disconnect_from_vcenter(self):
-        """Disconnect from vCenter."""
-        if self.service_instance:
-            try:
-                Disconnect(self.service_instance)
-            except:
-                pass
-            self.service_instance = None
-    
-    def handle_initialize(self, params: Dict[str, Any]) -> Dict[str, Any]:
-        """Handle MCP initialize request."""
-        # Get the tools list
-        tools_response = self.handle_tools_list({"id": params.get("id")})
-        tools = tools_response["result"]["tools"]
-        
-        return {
-            "jsonrpc": "2.0",
-            "id": params.get("id"),
-            "result": {
-                "protocolVersion": "2024-11-05",
-                "capabilities": {
-                    "tools": tools
-                },
-                "serverInfo": {
-                    "name": "vmware-vcenter-mcp-server",
-                    "version": "1.0.0"
-                }
-            }
-        }
-    
-    def handle_tools_list(self, params: Dict[str, Any]) -> Dict[str, Any]:
-        """Handle MCP tools/list request."""
-        tools = [
-            {
-                "name": "list_vms",
-                "description": "List all VMs in vCenter with detailed information",
-                "inputSchema": {
-                    "type": "object",
-                    "properties": {},
-                    "additionalProperties": False
-                }
-            },
-            {
-                "name": "power_on_vm",
-                "description": "Power on a VM by name",
-                "inputSchema": {
-                    "type": "object",
-                    "properties": {
-                        "vm_name": {
-                            "type": "string",
-                            "description": "Name of the VM to power on"
-                        }
-                    },
-                    "required": ["vm_name"],
-                    "additionalProperties": False
-                }
-            },
-            {
-                "name": "power_off_vm",
-                "description": "Power off a VM by name",
-                "inputSchema": {
-                    "type": "object",
-                    "properties": {
-                        "vm_name": {
-                            "type": "string",
-                            "description": "Name of the VM to power off"
-                        }
-                    },
-                    "required": ["vm_name"],
-                    "additionalProperties": False
-                }
-            },
-            {
-                "name": "create_vm_from_template",
-                "description": "Create a new VM from a template with customization",
-                "inputSchema": {
-                    "type": "object",
-                    "properties": {
-                        "template_name": {
-                            "type": "string",
-                            "description": "Name of the template VM to clone from"
-                        },
-                        "vm_name": {
-                            "type": "string",
-                            "description": "Name for the new VM"
-                        },
-                        "hostname": {
-                            "type": "string",
-                            "description": "Hostname for the new VM"
-                        },
-                        "ip_address": {
-                            "type": "string",
-                            "description": "Static IP address"
-                        },
-                        "netmask": {
-                            "type": "string",
-                            "description": "Subnet mask"
-                        },
-                        "gateway": {
-                            "type": "string",
-                            "description": "Gateway IP address"
-                        },
-                        "network_name": {
-                            "type": "string",
-                            "description": "Network/port group name"
-                        },
-                        "cpu_count": {
-                            "type": "integer",
-                            "description": "Number of CPUs"
-                        },
-                        "memory_mb": {
-                            "type": "integer",
-                            "description": "Memory in MB"
-                        },
-                        "disk_size_gb": {
-                            "type": "integer",
-                            "description": "Disk size in GB"
-                        },
-                        "datastore_name": {
-                            "type": "string",
-                            "description": "Datastore name (optional)"
-                        }
-                    },
-                    "required": ["template_name", "vm_name", "hostname", "ip_address", "netmask", "gateway", "network_name"],
-                    "additionalProperties": False
-                }
-            }
-        ]
-        
-        return {
-            "jsonrpc": "2.0",
-            "id": params.get("id"),
-            "result": {
-                "tools": tools
-            }
-        }
-    
-    def handle_tools_call(self, params: Dict[str, Any]) -> Dict[str, Any]:
-        """Handle MCP tools/call request."""
-        tool_name = params.get("name")
-        arguments = params.get("arguments", {})
-        
-        # Ensure we're connected to vCenter
-        if not self.service_instance:
-            if not self.connect_to_vcenter():
-                return {
-                    "jsonrpc": "2.0",
-                    "id": params.get("id"),
-                    "error": {
-                        "code": -1,
-                        "message": "Failed to connect to vCenter. Check VCENTER_HOST, VCENTER_USER, VCENTER_PASSWORD environment variables."
-                    }
-                }
-        
-        try:
-            if tool_name == "list_vms":
-                result = self.vm_info.list_all_vms(self.service_instance)
-                return {
-                    "jsonrpc": "2.0",
-                    "id": params.get("id"),
-                    "result": {
-                        "content": [
-                            {
-                                "type": "text",
-                                "text": json.dumps(result, indent=2)
-                            }
-                        ]
-                    }
-                }
-            
-            elif tool_name == "power_on_vm":
-                vm_name = arguments.get("vm_name")
-                result = self.power_manager.power_on_vm(self.service_instance, vm_name)
-                return {
-                    "jsonrpc": "2.0",
-                    "id": params.get("id"),
-                    "result": {
-                        "content": [
-                            {
-                                "type": "text",
-                                "text": json.dumps(result, indent=2)
-                            }
-                        ]
-                    }
-                }
-            
-            elif tool_name == "power_off_vm":
-                vm_name = arguments.get("vm_name")
-                result = self.power_manager.power_off_vm(self.service_instance, vm_name)
-                return {
-                    "jsonrpc": "2.0",
-                    "id": params.get("id"),
-                    "result": {
-                        "content": [
-                            {
-                                "type": "text",
-                                "text": json.dumps(result, indent=2)
-                            }
-                        ]
-                    }
-                }
-            
-            elif tool_name == "create_vm_from_template":
-                result = self.vm_creation.create_vm_from_template(self.service_instance, arguments)
-                return {
-                    "jsonrpc": "2.0",
-                    "id": params.get("id"),
-                    "result": {
-                        "content": [
-                            {
-                                "type": "text",
-                                "text": json.dumps(result, indent=2)
-                            }
-                        ]
-                    }
-                }
-            
-            else:
-                return {
-                    "jsonrpc": "2.0",
-                    "id": params.get("id"),
-                    "error": {
-                        "code": -32601,
-                        "message": f"Unknown tool: {tool_name}"
-                    }
-                }
-        
-        except Exception as e:
-            return {
-                "jsonrpc": "2.0",
-                "id": params.get("id"),
-                "error": {
-                    "code": -1,
-                    "message": f"Error executing {tool_name}: {str(e)}"
-                }
-            }
-    
-    def run(self):
-        """Run the MCP server using stdio protocol."""
-        while True:
-            try:
-                # Read request from stdin
-                line = sys.stdin.readline()
-                if not line:
-                    break
-                
-                request = json.loads(line)
-                method = request.get("method")
-                params = request.get("params", {})
-                request_id = request.get("id")
-                
-                # Add the request ID to params for handlers
-                params["id"] = request_id
-                
-                # Handle different MCP methods
-                if method == "initialize":
-                    response = self.handle_initialize(params)
-                elif method == "tools/list":
-                    response = self.handle_tools_list(params)
-                elif method == "tools/call":
-                    response = self.handle_tools_call(params)
-                else:
-                    response = {
-                        "jsonrpc": "2.0",
-                        "id": request_id,
-                        "error": {
-                            "code": -32601,
-                            "message": f"Unknown method: {method}"
-                        }
-                    }
-                
-                # Send response to stdout
-                print(json.dumps(response), end='')
-                sys.stdout.flush()
-                
-            except json.JSONDecodeError:
-                continue
-            except KeyboardInterrupt:
-                break
-            except Exception as e:
-                error_response = {
-                    "jsonrpc": "2.0",
-                    "id": request.get("id") if 'request' in locals() else None,
-                    "error": {
-                        "code": -1,
-                        "message": f"Server error: {str(e)}"
-                    }
-                }
-                print(json.dumps(error_response), end='')
-                sys.stdout.flush()
-        
-        # Cleanup
-        self.disconnect_from_vcenter()
->>>>>>> 4c8f18d3
 
 if __name__ == "__main__":
-    mcp.run() +    mcp.run()